import json
from functools import lru_cache

import requests

<<<<<<< HEAD
from openf1.util.misc import join_url
=======
from openf1.util import join_url
>>>>>>> a05ba21f
from openf1.util.db import get_latest_session_info
from openf1.util.misc import join_url


@lru_cache()
def get_schedule(year: int) -> dict:
    """Fetches the Formula 1 race schedule for a specified year (past sessions only)"""
    BASE_URL = "https://livetiming.formula1.com/static"
    url = join_url(BASE_URL, f"{year}/Index.json")
    response = requests.get(url)
    content_json = response.content
    content_dict = json.loads(content_json)
    return content_dict


def get_meeting_keys(year: int) -> list[int]:
    """Returns the keys of the meetings for a specific year (past meetings only)"""
    keys = [m["Key"] for m in get_schedule(year)["Meetings"]]
    return keys


def get_session_keys(year: int, meeting_key: int) -> list[int]:
    """Returns the keys of the sessions for a specific meeting (past sessions only)"""
    for meeting in get_schedule(year)["Meetings"]:
        if meeting["Key"] == meeting_key:
            session_keys = [e["Key"] for e in meeting["Sessions"]]
            return session_keys

    raise SystemError(
        f"Meeting not found (year: `{year}`, meeting_key: `{meeting_key}`)"
    )


def get_latest_meeting_key() -> int:
    return get_latest_session_info()["meeting_key"]


def get_latest_session_key() -> int:
    return get_latest_session_info()["session_key"]<|MERGE_RESOLUTION|>--- conflicted
+++ resolved
@@ -3,11 +3,7 @@
 
 import requests
 
-<<<<<<< HEAD
 from openf1.util.misc import join_url
-=======
-from openf1.util import join_url
->>>>>>> a05ba21f
 from openf1.util.db import get_latest_session_info
 from openf1.util.misc import join_url
 
